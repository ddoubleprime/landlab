import numpy as np
import six
import xarray as xr

from .grouped import GroupError
from .scalar_data_fields import FieldError

<<<<<<< HEAD
=======
FIELD_LOCATIONS = ("node", "link", "patch", "corner", "face", "cell", "grid")

>>>>>>> afff33c9

def reshape_for_storage(array, field_size=None):
    """Reshape an array to be stored as a field.

    For reshaping rules, see ``shape_for_storage``.

    Parameters
    ----------
    array : ndarray
        The array to be stored.
    field_size : int, optional
        The size of the field.

    Returns
    -------
    ndarray
        The (possibly) reshaped array.

    Examples
    --------
    >>> import numpy as np
    >>> from landlab.field.graph_field import reshape_for_storage

    The shape will be such that the first dimension in the field size.

    >>> data = np.arange(6)
    >>> reshape_for_storage(data, 3)
    array([[0, 1],
           [2, 3],
           [4, 5]])
    >>> reshape_for_storage(data, 2)
    array([[0, 1, 2],
           [3, 4, 5]])
    >>> reshape_for_storage(data, 6)
    array([0, 1, 2, 3, 4, 5])

    If the array is already the correct shape, just return that array.

    >>> data = np.arange(6).reshape((2, 3))
    >>> reshape_for_storage(data, 2) is data
    True
    """
    shape = shape_for_storage(array, field_size)
    if shape == array.shape or array.ndim == 0:
        return array
    else:
        return array.reshape(shape)


def shape_for_storage(array, field_size=None):
    """The shape an array will be stored as.

    Parameters
    ----------
    array : ndarray
        The array to be stored.
    field_size : int, optional
        The size of the field.

    Returns
    -------
    tuple of int
        The shape the array will be stored as.

    Examples
    --------
    >>> import numpy as np
    >>> from landlab.field.graph_field import shape_for_storage

    The shape will be such that the first dimension in the field size.

    >>> data = np.arange(6)
    >>> shape_for_storage(data, 3) == (3, 2)
    True
    >>> shape_for_storage(data, 2) == (2, 3)
    True
    >>> shape_for_storage(data, 6) == (6, )
    True

    If a field size is not given, the array will be stored as a
    flattened array.

    >>> shape_for_storage(data) == (6, )
    True
    >>> data = np.arange(6).reshape((3, 2))
    >>> shape_for_storage(data) == (6, )
    True

    For field sizes of 1, the array is always flattened.

    >>> shape_for_storage(data, 1) == (6, )
    True

    For scalar arrays, the field size must be 1.

    >>> data = np.array(1.)
    >>> shape_for_storage(data) == (1, )
    True
    >>> shape_for_storage(data, field_size=1) == (1, )
    True

    If the array cannot be shaped into a storage shape, a `ValueError`
    is raised.

    >>> data = np.array(1.)
    >>> shape_for_storage(data, field_size=4) # DOCTEST: +IGNORE_EXCEPTION_DETAIL
    Traceback (most recent call last):
    ...
    ValueError: unable to reshape array to field size
    >>> data = np.arange(6.)
    >>> shape_for_storage(data, field_size=4) # DOCTEST: +IGNORE_EXCEPTION_DETAIL
    Traceback (most recent call last):
    ...
    ValueError: unable to reshape array to field size
    """
    if field_size is None:
        field_size = array.size

    if array.size % field_size != 0:
        raise ValueError("unable to reshape array to field size")

    if field_size in (1, array.size):
        shape = (array.size,)
    else:
        shape = (field_size, array.size // field_size)

    return shape


class FieldDataset(dict):

    """Wrap an xarray.Dataset as a landlab field.

    This is a light wrapping of xarray.Dataset. The main differences
    are that a `FieldDataset` can be created with a size but not
    allocate any memory for data arrays until an array is actually
    needed. The setitem method is also overriden so that when arrays
    are added they are stored reshaped in the landlab style. That
    is, shaped as `(n_elements, values_per_element)`.
    """

    def __init__(self, *args, **kwds):
        self._name, self._size = args[0], args[1]
        self._fixed_size = bool(kwds.get('fixed_size', True))
        # self._ds = xr.Dataset()
        self._ds = kwds.pop('ds', xr.Dataset())
        self._units = {}

    @property
    def size(self):
        return self._size

    @property
    def fixed_size(self):
        return self._fixed_size

    @property
    def units(self):
        return self._units

    @property
    def dataset(self):
        return self._ds

    def keys(self):
        return self._ds.variables

    def set_value(self, name, value_array, attrs=None):
        attrs = attrs or {}
        attrs.setdefault("units", "?")

        value_array = np.asarray(value_array)

        if self.fixed_size and self.size is None:
            self._size = value_array.size

        name = '@'.join([name, self._name])
        if name in self._ds and self._ds[name].values is value_array:
            self._ds[name].values.shape = shape_for_storage(value_array, self.size)
            return

        value_array = reshape_for_storage(value_array, self._size)

        if self.size == 1:
            if value_array.ndim > 0:
                dims = (name + "_per_" + self._name,)
            else:
                dims = ()
        else:
            dims = (self._name,)
            if value_array.ndim > 1:
                dims += (name + "_per_" + self._name,)

        if name in self._ds:
            self._ds = self._ds.drop(name)

        self._ds.update({name: xr.DataArray(value_array, dims=dims, attrs=attrs)})
        self._units[name] = attrs["units"]

    def __getitem__(self, name):
        if isinstance(name, six.string_types):
            name = '@'.join([name, self._name])
            try:
                return self._ds[name].values
            except KeyError:
                raise FieldError(name)
        else:
            raise TypeError("field name not a string")

    def __setitem__(self, name, value_array):
        self.set_value(name, value_array)

    def __contains__(self, name):
        name = '@'.join([name, self._name])
        return name in self._ds

    def __str__(self):
        return str(self._ds)

    def __len__(self):
        return self._size


class GraphFields(object):

    """Collection of grouped data-fields.

    The `GraphFields` class holds a set of data fields that are
    separated into *groups*. A typical use for this class would be to define
    the groups as being locations on a grid where the values are defined.
    For instance, the groups could be *node*, *cell*, *link*, and *face*.

    Attributes
    ----------
    groups

    See Also
    --------
    landlab.field.ScalarDataFields : Data fields within a *group* are
        stored as :class:`landlab.field.ScalarDataFields`.
    landlab.field.ModelDataFields : Equivalent data structure for
        old-style fields.

    Examples
    --------

    Create two groups of data fields defined at *node* and *cell*. Each set can
    have a differenct number of values.

    >>> from landlab.field import GraphFields
    >>> fields = GraphFields()
    >>> fields.new_field_location('node', 12)
    >>> fields.new_field_location('cell', 2)

    Create some new value arrays for each of the data fields.

    >>> fields.ones('node')
    array([ 1.,  1.,  1.,  1.,  1.,  1.,  1.,  1.,  1.,  1.,  1.,  1.])
    >>> fields.zeros('cell')
    array([ 0.,  0.])

    Create new value arrays and add them to the data fields. Because the data
    fields are in different groups (node and cell), they can have the same
    name.

    >>> fields.add_ones('topographic__elevation', at='node')
    array([ 1.,  1.,  1.,  1.,  1.,  1.,  1.,  1.,  1.,  1.,  1.,  1.])
    >>> fields.at_node['topographic__elevation']
    array([ 1.,  1.,  1.,  1.,  1.,  1.,  1.,  1.,  1.,  1.,  1.,  1.])

    >>> fields.add_ones('topographic__elevation', at='cell')
    array([ 1.,  1.])
    >>> fields.at_cell['topographic__elevation']
    array([ 1.,  1.])

    Each group acts as a `dict` so, for instance, to get the variables names
    in a group use the `keys` method,

    >>> list(fields.at_cell.keys())
    ['topographic__elevation']

    If the size of the new field location is ``None``, the field will be
    unsized. This means that fields added to this location can be of any
    size.

    >>> fields = GraphFields()
    >>> fields.new_field_location('grid', None)
    >>> fields.at_grid['g'] = 9.81
    >>> fields.at_grid['g']
    array(9.81)
    >>> fields.at_grid['w'] = (3., 4.)
    >>> fields.at_grid['w']
    array([ 3.,  4.])

    The dimensions of groups can also be specified when the object is
    instantiated. In this case, group sizes are specified as a dictionary
    with keys being group names and values group sizes.

    >>> fields = GraphFields({'node': 6, 'grid': None})
    >>> fields.at_grid['g'] = 9.81
    >>> fields.at_node['x'] = [0, 1, 2, 3, 4, 5]
    >>> fields.at_grid['g']
    array(9.81)
    >>> fields.at_node['x']
    array([0, 1, 2, 3, 4, 5])
    """

    def __init__(self, *args, **kwds):
        try:
            dims = args[0]
        except IndexError:
            dims = {}

        self._groups = set()
<<<<<<< HEAD
        for loc in dims:
            self.new_field_location(loc, dims[loc])

        self.default_group = kwds.get('default_group', None)
=======
        for loc in FIELD_LOCATIONS:
            if loc in dims:
                self.new_field_location(loc, dims[loc])
            else:
                setattr(self, "_at_" + loc, None)

        self._default_group = "node"
>>>>>>> afff33c9

    def __getitem__(self, name):
        try:
            return getattr(self, "at_" + name)
        except AttributeError:
            raise GroupError(name)

    @property
    def default_group(self):
        return self._default_group

    @default_group.setter
    def default_group(self, loc):
        if self.has_group(loc) or loc is None:
            self._default_group = loc
        else:
            raise ValueError("{loc} is not a valid group name".format(loc=loc))

    def new_field_location(self, loc, size=None):
        """Add a new quantity to a field.

        Create an empty group into which new fields can be added. The new group
        is created but no memory allocated yet. The dictionary of the new group
        can be through a new *at_* attribute of the class instance.

        Parameters
        ----------
        group: str
            Name of the new group to add to the field.
        size: int, optional
            Number of elements in the new quantity. If not provided, the
            size is set to be the size of the first field added to the goup.

        Raises
        ------
        ValueError
            If the field already contains the group.

        Examples
        --------
        Create a collection of fields and add two groups, *node* and *cell*,
        to it.

        >>> from landlab.field import GraphFields
        >>> fields = GraphFields()
        >>> fields.new_field_location('node', 12)
        >>> fields.new_field_location('cell', 2)

        The group names in the collection are retrieved with the *groups*
        attribute as a `set`.

        >>> names = list(fields.groups)
        >>> names.sort()
        >>> names
        ['cell', 'node']

        Access the new (empty) groups with the *at_* attributes.

        >>> fields.at_cell, fields.at_node
        ({}, {})

        >>> fields.new_field_location('core_node')
        >>> fields.at_core_node.size is None
        True
        >>> fields.at_core_node['air__temperature'] = [0, 1]
        >>> fields.at_core_node.size
        2

        LLCATS: FIELDCR
        """
        dataset_name = "at_" + loc
        if loc not in self._groups:
            setattr(self, dataset_name, FieldDataset(loc, size, ds=self.ds))
            self._groups.add(loc)
        else:
            raise ValueError("{loc} location already exists".format(loc=loc))

    @property
    def groups(self):
        """List of group names.

        Returns
        -------
        set
            Set of quantity names.
        """
        return self._groups

    def has_group(self, name):
        """Check if a group exists.

        Parameters
        ----------
        group: str
            Name of the group.

        Returns
        -------
        boolean
            True if the field contains *group*, otherwise False.

        Examples
        --------
        Check if the field has the groups named *node* or *cell*.

        >>> from landlab.field import GraphFields
        >>> fields = GraphFields()
        >>> fields.new_field_location('node', 12)
        >>> fields.has_group('node')
        True
        >>> fields.has_group('cell')
        False

        LLCATS: FIELDINF
        """
        return name in self._groups

    def has_field(self, group, field):
        """Check if a field is in a group.

        Parameters
        ----------
        group: str
            Name of the group.
        field: str
            Name of the field.

        Returns
        -------
        boolean
            ``True`` if the group contains the field, otherwise ``False``.

        Examples
        --------
        Check if the field named ``topographic__elevation`` is contained
        in a group.

        >>> from landlab.field import GraphFields
        >>> fields = GraphFields()
        >>> fields.new_field_location('node', 12)
        >>> _ = fields.add_ones('node', 'topographic__elevation')
        >>> fields.has_field('node', 'topographic__elevation')
        True
        >>> fields.has_field('cell', 'topographic__elevation')
        False

        LLCATS: FIELDINF
        """
        try:
            return field in self[group]
        except KeyError:
            return False

    def keys(self, group):
        """List of field names in a group.

        Returns a list of the field names as a list of strings.

        Parameters
        ----------
        group : str
            Group name.

        Returns
        -------
        list
            List of field names.

        Examples
        --------
        >>> from landlab.field import GraphFields
        >>> fields = GraphFields()
        >>> fields.new_field_location('node', 4)
        >>> list(fields.keys('node'))
        []
        >>> _ = fields.add_empty('topographic__elevation', at='node')
        >>> list(fields.keys('node'))
        ['topographic__elevation']

        LLCATS: FIELDINF
        """
        return self[group].keys()

    def size(self, group):
        """Size of the arrays stored in a group.

        Parameters
        ----------
        group : str
            Group name.

        Returns
        -------
        int
            Array size.

        Examples
        --------
        >>> from landlab.field import GraphFields
        >>> fields = GraphFields()
        >>> fields.new_field_location('node', 4)
        >>> fields.size('node')
        4

        LLCATS: GINF FIELDINF
        """
        return len(self[group])

    def field_values(self, group, field):
        """Get values of a field.

        Given a *group* and a *field*, return a reference to the associated
        data array.

        Parameters
        ----------
        group: str
            Name of the group.
        field: str
            Name of the field withing *group*.

        Returns
        -------
        array
            The values of the field.

        Raises
        ------
        GroupError
            If *group* does not exits
        FieldError
            If *field* does not exits

        Examples
        --------
        Create a group of fields called *node*.

        >>> from landlab.field import GraphFields
        >>> fields = GraphFields()
        >>> fields.new_field_location('node', 4)

        Add a field, initialized to ones, called *topographic__elevation*
        to the *node* group. The *field_values* method returns a reference
        to the field's data.

        >>> _ = fields.add_ones('node', 'topographic__elevation')
        >>> fields.field_values('node', 'topographic__elevation')
        array([ 1.,  1.,  1.,  1.])

        Raise FieldError if *field* does not exist in *group*.

        >>> fields.field_values('node', 'planet_surface__temperature')
        ...     # doctest: +IGNORE_EXCEPTION_DETAIL
        Traceback (most recent call last):
        FieldError: planet_surface__temperature

        If *group* does not exists, Raise GroupError.

        >>> fields.field_values('cell', 'topographic__elevation')
        ...     # doctest: +IGNORE_EXCEPTION_DETAIL
        Traceback (most recent call last):
        GroupError: cell

        LLCATS: FIELDIO
        """
        try:
            fields = self[group]
        except KeyError:
            raise GroupError(group)
        try:
            return fields[field]
        except KeyError:
            raise FieldError(group)

    def field_units(self, group, field):
        """Get units for a field.

        Returns the unit string associated with the data array in *group* and
        *field*.

        Parameters
        ----------
        group: str
            Name of the group.
        field: str
            Name of the field withing *group*.

        Returns
        -------
        str
            The units of the field.

        Raises
        ------
        KeyError
            If either *field* or *group* does not exist.

        LLCATS: FIELDINF
        """
        return self[group]._ds[field].attrs["units"]

    def empty(self, *args, **kwds):
        """Uninitialized array whose size is that of the field.

        Return a new array of the data field size, without initializing
        entries. Keyword arguments are the same as that for the equivalent
        numpy function.

        Parameters
        ----------
        group : str
            Name of the group.

        See Also
        --------
        numpy.empty : See for a description of optional keywords.
        landlab.field.GraphFields.ones : Equivalent method that
            initializes the data to 1.
        landlab.field.GraphFields.zeros : Equivalent method that
            initializes the data to 0.

        Examples
        --------
        >>> from landlab.field import GraphFields
        >>> field = GraphFields()
        >>> field.new_field_location('node', 4)
        >>> field.empty('node') # doctest: +SKIP
        array([  2.31584178e+077,  -2.68156175e+154,   9.88131292e-324,
        ... 2.78134232e-309]) # Uninitialized memory

        Note that a new field is *not* added to the collection of fields.

        >>> list(field.keys('node'))
        []

        LLCATS: FIELDCR
        """
        if len(args) == 0:
            group = kwds.pop("at", kwds.pop("centering", "node"))
        else:
            group = args[0]
<<<<<<< HEAD
        
        if group == 'grid':
            raise ValueError("ones is not supported for at='grid', if you "
                             "want to create a field at the grid, use\n"
                             "grid.at_grid['value_name']=value\n"
                             "instead.\nAlternatively, if you want ones"
                             "of the shape stored at_grid, use np.array(1).")

        size = getattr(self, 'at_{group}'.format(group=group)).size
        if size is None:
            raise ValueError('group is not yet sized.')
=======

        if group == "grid":
            raise ValueError(
                "ones is not supported for at='grid', if you "
                "want to create a field at the grid, use\n"
                "grid.at_grid['value_name']=value\n"
                "instead.\nAlternatively, if you want ones"
                "of the shape stored at_grid, use np.array(1)."
            )
        try:
            size = len(getattr(self, "at_" + group))
        except AttributeError:
            size = getattr(self, "number_of_" + group)
>>>>>>> afff33c9

        return np.empty(size, **kwds)

    def ones(self, *args, **kwds):
        """Array, initialized to 1, whose size is that of the field.

        Return a new array of the data field size, filled with ones. Keyword
        arguments are the same as that for the equivalent numpy function.

        Parameters
        ----------
        group : str
            Name of the group.

        See Also
        --------
        numpy.ones : See for a description of optional keywords.
        landlab.field.GraphFields.empty : Equivalent method that
            does not initialize the new array.
        landlab.field.GraphFields.zeros : Equivalent method that
            initializes the data to 0.

        Examples
        --------
        >>> from landlab.field import GraphFields
        >>> field = GraphFields()
        >>> field.new_field_location('node', 4)
        >>> field.ones('node')
        array([ 1.,  1.,  1.,  1.])
        >>> field.ones('node', dtype=int)
        array([1, 1, 1, 1])

        Note that a new field is *not* added to the collection of fields.

        >>> list(field.keys('node'))
        []

        LLCATS: FIELDCR
        """
        allocated = self.empty(*args, **kwds)
        allocated.fill(1)
        return allocated

    def zeros(self, *args, **kwds):
        """Array, initialized to 0, whose size is that of the field.

        Parameters
        ----------
        group : str
            Name of the group.

        Return a new array of the data field size, filled with zeros. Keyword
        arguments are the same as that for the equivalent numpy function.

        This method is not valid for the group *grid*.

        See Also
        --------
        numpy.zeros : See for a description of optional keywords.
        landlab.field.GraphFields.empty : Equivalent method that does not
            initialize the new array.
        landlab.field.GraphFields.ones : Equivalent
            method that initializes the data to 1.

        Examples
        --------
        >>> from landlab.field import GraphFields
        >>> field = GraphFields()
        >>> field.new_field_location('node', 4)
        >>> field.zeros('node')
        array([ 0.,  0.,  0.,  0.])

        Note that a new field is *not* added to the collection of fields.

        >>> list(field.keys('node'))
        []

        LLCATS: FIELDCR
        """
        allocated = self.empty(*args, **kwds)
        allocated.fill(0)
        return allocated

    def add_field(self, *args, **kwds):
        """add_field(name, value_array, at='node', units='-', copy=False, noclobber=True)

        Add an array of values to the field.

        Add an array of data values to a collection of fields and associate it
        with the key, *name*. Use the *copy* keyword to, optionally, add a
        copy of the provided array.

        In the case of adding to the collection *grid*, the added field is a
        numpy scalar rather than a numpy array.

        Parameters
        ----------
        name : str
            Name of the new field to add.
        value_array : numpy.array
            Array of values to add to the field.
        at : str, optional
            Grid location to store values. If not given, values are
            assumed to be on `node`.
        units : str, optional
            Optionally specify the units of the field.
        copy : boolean, optional
            If True, add a *copy* of the array to the field. Otherwise save add
            a reference to the array.
        noclobber : boolean, optional
            Raise an exception if adding to an already existing field.

        Returns
        -------
        numpy.array
            The data array added to the field. Depending on the *copy*
            keyword, this could be a copy of *value_array* or *value_array*
            itself.

        Raises
        ------
        ValueError :
            If *value_array* has a size different from the field.

        Examples
        --------
        >>> import numpy as np
        >>> from landlab.field import GraphFields
        >>> field = GraphFields()
        >>> field.new_field_location('node', 4)
        >>> values = np.ones(4, dtype=int)
        >>> field.add_field('node', 'topographic__elevation', values)
        array([1, 1, 1, 1])

        A new field is added to the collection of fields. The saved value
        array is the same as the one initially created.

        >>> field.at_node['topographic__elevation'] is values
        True

        If you want to save a copy of the array, use the *copy* keyword. In
        addition, adding values to an existing field will remove the reference
        to the previously saved array. The *noclobber* keyword changes this
        behavior to raise an exception in such a case.

        >>> field.add_field('node', 'topographic__elevation', values,
        ...     copy=True, noclobber=False)
        array([1, 1, 1, 1])
        >>> field.at_node['topographic__elevation'] is values
        False
        >>> field.add_field('node', 'topographic__elevation', values,
        ...     noclobber=True) # doctest: +IGNORE_EXCEPTION_DETAIL
        Traceback (most recent call last):
        FieldError: topographic__elevation

        LLCATS: FIELDCR
        """
        if len(args) == 3:
            at, name, value_array = args
        elif len(args) == 2:
<<<<<<< HEAD
            at, name, value_array = (kwds.pop('at', None),
                                     args[0], args[1])
=======
            at, name, value_array = (
                kwds.pop("at", self._default_group),
                args[0],
                args[1],
            )
>>>>>>> afff33c9
        else:
            raise ValueError("number of arguments must be 2 or 3")

        units = kwds.get("units", "?")
        copy = kwds.get("copy", False)
        noclobber = kwds.get("noclobber", True)
        value_array = np.asarray(value_array)

<<<<<<< HEAD
        at = at or self.default_group
        if at is None:
            raise ValueError('no group specified')

        attrs = {'long_name': name}
        attrs['units'] = units
=======
        attrs = {"long_name": name}
        attrs["units"] = units
>>>>>>> afff33c9

        if copy:
            value_array = value_array.copy()

        ds = getattr(self, "at_" + at)

        if noclobber and name in ds:
            raise FieldError("{name}@{at}".format(name=name, at=at))

        dims = (at,)
        if value_array.ndim > 1:
            dims += (name + "_per_" + at,)
            value_array = value_array.reshape((value_array.shape[0], -1))

        ds[name] = value_array
        return ds[name]

    def delete_field(self, loc, name):
        """Erases an existing field.

        Parameters
        ----------
        group : str
            Name of the group.
        name: str
            Name of the field.

        Raises
        ------
        KeyError
            If the named field does not exist.

        LLCATS: FIELDCR
        """
        try:
            ds = getattr(self, "at_" + loc)
        except AttributeError:
            raise KeyError(loc)
        ds._ds = ds._ds.drop(name)

    def add_empty(self, *args, **kwds):
        """add_empty(name, at='node', units='-', noclobber=True)

        Create and add an uninitialized array of values to the field.

        Create a new array of the data field size, without initializing
        entries, and add it to the field as *name*. The *units* keyword gives
        the units of the new fields as a string. Remaining keyword arguments
        are the same as that for the equivalent numpy function.

        This method is not valid for the group *grid*.

        Parameters
        ----------
        name : str
            Name of the new field to add.
        at : str, optional
            Grid location to store values. If not given, values are
            assumed to be on `node`.
        units : str, optional
            Optionally specify the units of the field.
        noclobber : boolean, optional
            Raise an exception if adding to an already existing field.

        Returns
        -------
        array :
            A reference to the newly-created array.

        See Also
        --------
        numpy.empty : See for a description of optional keywords.
        landlab.field.GraphFields.empty : Equivalent method that
            does not initialize the new array.
        landlab.field.GraphFields.zeros : Equivalent method that
            initializes the data to 0.

        LLCATS: FIELDCR
        """
        if len(args) == 2:
            loc, name = args
        elif len(args) == 1:
            loc, name = kwds.pop("at"), args[0]
        else:
            raise ValueError("number of arguments must be 1 or 2")
        units = kwds.pop("units", "?")
        copy = kwds.pop("copy", False)
        noclobber = kwds.pop("noclobber", True)
        return self.add_field(
            name,
            self.empty(at=loc, **kwds),
            at=loc,
            units=units,
            copy=copy,
            noclobber=noclobber,
        )

    def add_ones(self, *args, **kwds):
        """add_ones(name, at='node', units='-', noclobber=True)

        Create and add an array of values, initialized to 1, to the field.

        Create a new array of the data field size, filled with ones, and
        add it to the field as *name*. The *units* keyword gives the units of
        the new fields as a string. Remaining keyword arguments are the same
        as that for the equivalent numpy function.

        This method is not valid for the group *grid*.

        Parameters
        ----------
        name : str
            Name of the new field to add.
        at : str, optional
            Grid location to store values. If not given, values are
            assumed to be on `node`.
        units : str, optional
            Optionally specify the units of the field.
        noclobber : boolean, optional
            Raise an exception if adding to an already existing field.

        Returns
        -------
        array :
            A reference to the newly-created array.

        See Also
        --------
        numpy.ones : See for a description of optional keywords.
        andlab.field.GraphFields.add_empty : Equivalent method that
            does not initialize the new array.
        andlab.field.GraphFields.add_zeros : Equivalent method that
            initializes the data to 0.

        Examples
        --------
        Add a new, named field to a collection of fields.

        >>> from landlab.field import GraphFields
        >>> field = GraphFields()
        >>> field.new_field_location('node', 4)
        >>> field.add_ones('node', 'topographic__elevation')
        array([ 1.,  1.,  1.,  1.])
        >>> list(field.keys('node'))
        ['topographic__elevation']
        >>> field['node']['topographic__elevation']
        array([ 1.,  1.,  1.,  1.])
        >>> field.at_node['topographic__elevation']
        array([ 1.,  1.,  1.,  1.])

        LLCATS: FIELDCR
        """
        data = self.add_empty(*args, **kwds)
        data.fill(1)
        return data

    def add_zeros(self, *args, **kwds):
        """add_zeros(name, at='node', units='-', noclobber=True)

        Create and add an array of values, initialized to 0, to the field.

        Create a new array of the data field size, filled with zeros, and
        add it to the field as *name*. The *units* keyword gives the units of
        the new fields as a string. Remaining keyword arguments are the same
        as that for the equivalent numpy function.

        Parameters
        ----------
        name : str
            Name of the new field to add.
        at : str, optional
            Grid location to store values. If not given, values are
            assumed to be on `node`.
        units : str, optional
            Optionally specify the units of the field.
        noclobber : boolean, optional
            Raise an exception if adding to an already existing field.

        Returns
        -------
        array :
            A reference to the newly-created array.

        See also
        --------
        numpy.zeros : See for a description of optional keywords.
        landlab.field.GraphFields.add_empty : Equivalent method that
            does not initialize the new array.
        landlab.field.GraphFields.add_ones : Equivalent method that
            initializes the data to 1.

        LLCATS: FIELDCR
        """
        data = self.add_empty(*args, **kwds)
        data.fill(0)
        return data

    def add_full(self, *args, **kwds):
        """Create and add an array of values, fill with `fill_value`.

        Parameters
        ----------
        name : str
            Name of the new field to add.
        fill_value : scalar
            Fill value.
        at : str, optional
            Grid location to store values. If not given, values are
            assumed to be on `node`.
        units : str, optional
            Optionally specify the units of the field.
        copy : boolean, optional
            If True, add a *copy* of the array to the field. Otherwise save add
            a reference to the array.
        noclobber : boolean, optional
            Raise an exception if adding to an already existing field.

        Returns
        -------
        array :
            A reference to the newly-created array.

        LLCATS: FIELDCR
        """
        if len(args) == 3:
            fill_value = args[2]
        elif len(args) == 2:
            fill_value = args[1]
        else:
            raise ValueError("number of arguments must be 2 or 3")

        data = self.add_empty(*args, **kwds)
        data.fill(fill_value)
        return data<|MERGE_RESOLUTION|>--- conflicted
+++ resolved
@@ -5,11 +5,8 @@
 from .grouped import GroupError
 from .scalar_data_fields import FieldError
 
-<<<<<<< HEAD
-=======
 FIELD_LOCATIONS = ("node", "link", "patch", "corner", "face", "cell", "grid")
 
->>>>>>> afff33c9
 
 def reshape_for_storage(array, field_size=None):
     """Reshape an array to be stored as a field.
@@ -148,14 +145,12 @@
     allocate any memory for data arrays until an array is actually
     needed. The setitem method is also overriden so that when arrays
     are added they are stored reshaped in the landlab style. That
-    is, shaped as `(n_elements, values_per_element)`.
+    is shaped as `(n_elements, values_per_element)`.
     """
 
     def __init__(self, *args, **kwds):
         self._name, self._size = args[0], args[1]
-        self._fixed_size = bool(kwds.get('fixed_size', True))
-        # self._ds = xr.Dataset()
-        self._ds = kwds.pop('ds', xr.Dataset())
+        self._ds = xr.Dataset()
         self._units = {}
 
     @property
@@ -163,10 +158,6 @@
         return self._size
 
     @property
-    def fixed_size(self):
-        return self._fixed_size
-
-    @property
     def units(self):
         return self._units
 
@@ -183,17 +174,16 @@
 
         value_array = np.asarray(value_array)
 
-        if self.fixed_size and self.size is None:
+        if not self._size:
             self._size = value_array.size
 
-        name = '@'.join([name, self._name])
         if name in self._ds and self._ds[name].values is value_array:
             self._ds[name].values.shape = shape_for_storage(value_array, self.size)
             return
 
         value_array = reshape_for_storage(value_array, self._size)
 
-        if self.size == 1:
+        if self._size == 1:
             if value_array.ndim > 0:
                 dims = (name + "_per_" + self._name,)
             else:
@@ -211,7 +201,6 @@
 
     def __getitem__(self, name):
         if isinstance(name, six.string_types):
-            name = '@'.join([name, self._name])
             try:
                 return self._ds[name].values
             except KeyError:
@@ -223,11 +212,13 @@
         self.set_value(name, value_array)
 
     def __contains__(self, name):
-        name = '@'.join([name, self._name])
         return name in self._ds
 
     def __str__(self):
         return str(self._ds)
+
+    # def __repr__(self):
+    #     return repr(self._ds)
 
     def __len__(self):
         return self._size
@@ -275,12 +266,12 @@
     fields are in different groups (node and cell), they can have the same
     name.
 
-    >>> fields.add_ones('topographic__elevation', at='node')
+    >>> fields.add_ones('node', 'topographic__elevation')
     array([ 1.,  1.,  1.,  1.,  1.,  1.,  1.,  1.,  1.,  1.,  1.,  1.])
     >>> fields.at_node['topographic__elevation']
     array([ 1.,  1.,  1.,  1.,  1.,  1.,  1.,  1.,  1.,  1.,  1.,  1.])
 
-    >>> fields.add_ones('topographic__elevation', at='cell')
+    >>> fields.add_ones('cell', 'topographic__elevation')
     array([ 1.,  1.])
     >>> fields.at_cell['topographic__elevation']
     array([ 1.,  1.])
@@ -290,31 +281,6 @@
 
     >>> list(fields.at_cell.keys())
     ['topographic__elevation']
-
-    If the size of the new field location is ``None``, the field will be
-    unsized. This means that fields added to this location can be of any
-    size.
-
-    >>> fields = GraphFields()
-    >>> fields.new_field_location('grid', None)
-    >>> fields.at_grid['g'] = 9.81
-    >>> fields.at_grid['g']
-    array(9.81)
-    >>> fields.at_grid['w'] = (3., 4.)
-    >>> fields.at_grid['w']
-    array([ 3.,  4.])
-
-    The dimensions of groups can also be specified when the object is
-    instantiated. In this case, group sizes are specified as a dictionary
-    with keys being group names and values group sizes.
-
-    >>> fields = GraphFields({'node': 6, 'grid': None})
-    >>> fields.at_grid['g'] = 9.81
-    >>> fields.at_node['x'] = [0, 1, 2, 3, 4, 5]
-    >>> fields.at_grid['g']
-    array(9.81)
-    >>> fields.at_node['x']
-    array([0, 1, 2, 3, 4, 5])
     """
 
     def __init__(self, *args, **kwds):
@@ -324,12 +290,6 @@
             dims = {}
 
         self._groups = set()
-<<<<<<< HEAD
-        for loc in dims:
-            self.new_field_location(loc, dims[loc])
-
-        self.default_group = kwds.get('default_group', None)
-=======
         for loc in FIELD_LOCATIONS:
             if loc in dims:
                 self.new_field_location(loc, dims[loc])
@@ -337,7 +297,6 @@
                 setattr(self, "_at_" + loc, None)
 
         self._default_group = "node"
->>>>>>> afff33c9
 
     def __getitem__(self, name):
         try:
@@ -351,8 +310,8 @@
 
     @default_group.setter
     def default_group(self, loc):
-        if self.has_group(loc) or loc is None:
-            self._default_group = loc
+        if self.has_group(loc):
+            self._defualt_group = loc
         else:
             raise ValueError("{loc} is not a valid group name".format(loc=loc))
 
@@ -410,7 +369,7 @@
         """
         dataset_name = "at_" + loc
         if loc not in self._groups:
-            setattr(self, dataset_name, FieldDataset(loc, size, ds=self.ds))
+            setattr(self, dataset_name, FieldDataset(loc, size))
             self._groups.add(loc)
         else:
             raise ValueError("{loc} location already exists".format(loc=loc))
@@ -513,7 +472,7 @@
         >>> fields.new_field_location('node', 4)
         >>> list(fields.keys('node'))
         []
-        >>> _ = fields.add_empty('topographic__elevation', at='node')
+        >>> _ = fields.add_empty('node', 'topographic__elevation')
         >>> list(fields.keys('node'))
         ['topographic__elevation']
 
@@ -679,19 +638,6 @@
             group = kwds.pop("at", kwds.pop("centering", "node"))
         else:
             group = args[0]
-<<<<<<< HEAD
-        
-        if group == 'grid':
-            raise ValueError("ones is not supported for at='grid', if you "
-                             "want to create a field at the grid, use\n"
-                             "grid.at_grid['value_name']=value\n"
-                             "instead.\nAlternatively, if you want ones"
-                             "of the shape stored at_grid, use np.array(1).")
-
-        size = getattr(self, 'at_{group}'.format(group=group)).size
-        if size is None:
-            raise ValueError('group is not yet sized.')
-=======
 
         if group == "grid":
             raise ValueError(
@@ -705,7 +651,6 @@
             size = len(getattr(self, "at_" + group))
         except AttributeError:
             size = getattr(self, "number_of_" + group)
->>>>>>> afff33c9
 
         return np.empty(size, **kwds)
 
@@ -866,16 +811,11 @@
         if len(args) == 3:
             at, name, value_array = args
         elif len(args) == 2:
-<<<<<<< HEAD
-            at, name, value_array = (kwds.pop('at', None),
-                                     args[0], args[1])
-=======
             at, name, value_array = (
                 kwds.pop("at", self._default_group),
                 args[0],
                 args[1],
             )
->>>>>>> afff33c9
         else:
             raise ValueError("number of arguments must be 2 or 3")
 
@@ -884,17 +824,8 @@
         noclobber = kwds.get("noclobber", True)
         value_array = np.asarray(value_array)
 
-<<<<<<< HEAD
-        at = at or self.default_group
-        if at is None:
-            raise ValueError('no group specified')
-
-        attrs = {'long_name': name}
-        attrs['units'] = units
-=======
         attrs = {"long_name": name}
         attrs["units"] = units
->>>>>>> afff33c9
 
         if copy:
             value_array = value_array.copy()
