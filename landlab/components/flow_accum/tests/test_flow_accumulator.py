"""Test the flow accumulator component.

@author: krb
"""
# Created on Thurs Nov 12, 2015
import os

import pytest
import numpy as np
from numpy.testing import assert_array_equal, assert_array_almost_equal

import landlab
from landlab import RasterModelGrid, HexModelGrid, RadialModelGrid, FieldError
from landlab.components import LinearDiffuser
from landlab.components.flow_accum import FlowAccumulator

from landlab.components.flow_routing.lake_mapper import DepressionFinderAndRouter

from landlab.components.flow_director import (
    FlowDirectorD8,
    FlowDirectorDINF,
    FlowDirectorMFD,
    FlowDirectorSteepest,
)

from landlab import CLOSED_BOUNDARY
from landlab import BAD_INDEX_VALUE as XX

_THIS_DIR = os.path.abspath(os.path.dirname(__file__))


def test_check_fields():
    """Check to make sure the right fields have been created."""

    mg = RasterModelGrid((10, 10), spacing=(1, 1))
    z = mg.add_field(
        "topographic__elevation", mg.node_x ** 2 + mg.node_y ** 2, at="node"
    )

    fa = FlowAccumulator(mg)
    assert_array_equal(z, mg.at_node["topographic__elevation"])
    assert_array_equal(np.zeros(100), mg.at_node["drainage_area"])
    assert_array_equal(np.ones(100), mg.at_node["water__unit_flux_in"])

    fa = FlowAccumulator(mg, runoff_rate=2.)
    assert_array_equal(np.full(100, 2.), mg.at_node["water__unit_flux_in"])


def test_director_adding_methods_are_equivalent_Steepest():
    """Check that different methods to specifying the director are the same."""

    mg0 = RasterModelGrid((10, 10), spacing=(1, 1))
    z0 = mg0.add_field(
        "topographic__elevation", mg0.node_x ** 2 + mg0.node_y ** 2, at="node"
    )
    fa0 = FlowAccumulator(mg0, flow_director="D4")
    fa0.run_one_step()

    mg1 = RasterModelGrid((10, 10), spacing=(1, 1))
    z1 = mg1.add_field(
        "topographic__elevation", mg1.node_x ** 2 + mg1.node_y ** 2, at="node"
    )
    fa1 = FlowAccumulator(mg1, flow_director="Steepest")
    fa1.run_one_step()

    mg2 = RasterModelGrid((10, 10), spacing=(1, 1))
    z2 = mg2.add_field(
        "topographic__elevation", mg2.node_x ** 2 + mg2.node_y ** 2, at="node"
    )
    fa2 = FlowAccumulator(mg2, flow_director=FlowDirectorSteepest)
    fa2.run_one_step()

    mg3 = RasterModelGrid((10, 10), spacing=(1, 1))
    z3 = mg3.add_field(
        "topographic__elevation", mg3.node_x ** 2 + mg3.node_y ** 2, at="node"
    )
    fd = FlowDirectorSteepest(mg3)
    fa3 = FlowAccumulator(mg3, flow_director=fd)
    fa3.run_one_step()

    for key in mg0.at_node.keys():
        assert_array_equal(mg0.at_node[key], mg1.at_node[key])

        assert_array_equal(mg1.at_node[key], mg2.at_node[key])

        assert_array_equal(mg2.at_node[key], mg3.at_node[key])


def test_director_adding_methods_are_equivalent_D8():
    """Check that different methods to specifying the director are the same."""

    mg0 = RasterModelGrid((10, 10), spacing=(1, 1))
    z0 = mg0.add_field(
        "topographic__elevation", mg0.node_x ** 2 + mg0.node_y ** 2, at="node"
    )
    fa0 = FlowAccumulator(mg0, flow_director="D8")
    fa0.run_one_step()

    mg1 = RasterModelGrid((10, 10), spacing=(1, 1))
    z1 = mg1.add_field(
        "topographic__elevation", mg1.node_x ** 2 + mg1.node_y ** 2, at="node"
    )
    fa1 = FlowAccumulator(mg1, flow_director="FlowDirectorD8")
    fa1.run_one_step()

    mg2 = RasterModelGrid((10, 10), spacing=(1, 1))
    z2 = mg2.add_field(
        "topographic__elevation", mg2.node_x ** 2 + mg2.node_y ** 2, at="node"
    )
    fa2 = FlowAccumulator(mg2, flow_director=FlowDirectorD8)
    fa2.run_one_step()

    mg3 = RasterModelGrid((10, 10), spacing=(1, 1))
    z3 = mg3.add_field(
        "topographic__elevation", mg3.node_x ** 2 + mg3.node_y ** 2, at="node"
    )
    fd = FlowDirectorD8(mg3)
    fa3 = FlowAccumulator(mg3, flow_director=fd)
    fa3.run_one_step()

    for key in mg0.at_node.keys():
        assert_array_equal(mg0.at_node[key], mg1.at_node[key])

        assert_array_equal(mg1.at_node[key], mg2.at_node[key])

        assert_array_equal(mg2.at_node[key], mg3.at_node[key])


def test_director_adding_methods_are_equivalent_Dinf():
    """Check that different methods to specifying the director are the same."""

    mg0 = RasterModelGrid((10, 10), spacing=(1, 1))
    z0 = mg0.add_field(
        "topographic__elevation", mg0.node_x ** 2 + mg0.node_y ** 2, at="node"
    )
    fa0 = FlowAccumulator(mg0, flow_director="DINF")
    fa0.run_one_step()

    mg1 = RasterModelGrid((10, 10), spacing=(1, 1))
    z1 = mg1.add_field(
        "topographic__elevation", mg1.node_x ** 2 + mg1.node_y ** 2, at="node"
    )
    fa1 = FlowAccumulator(mg1, flow_director="FlowDirectorDINF")
    fa1.run_one_step()

    mg2 = RasterModelGrid((10, 10), spacing=(1, 1))
    z2 = mg2.add_field(
        "topographic__elevation", mg2.node_x ** 2 + mg2.node_y ** 2, at="node"
    )
    fa2 = FlowAccumulator(mg2, flow_director=FlowDirectorDINF)
    fa2.run_one_step()

    mg3 = RasterModelGrid((10, 10), spacing=(1, 1))
    z3 = mg3.add_field(
        "topographic__elevation", mg3.node_x ** 2 + mg3.node_y ** 2, at="node"
    )
    fd = FlowDirectorDINF(mg3)
    fa3 = FlowAccumulator(mg3, flow_director=fd)
    fa3.run_one_step()

    for key in mg0.at_node.keys():
        assert_array_equal(mg0.at_node[key], mg1.at_node[key])

        assert_array_equal(mg1.at_node[key], mg2.at_node[key])

        assert_array_equal(mg2.at_node[key], mg3.at_node[key])


def test_director_adding_methods_are_equivalent_MFD():
    """Check that different methods to specifying the director are the same."""

    mg0 = RasterModelGrid((10, 10), spacing=(1, 1))
    z0 = mg0.add_field(
        "topographic__elevation", mg0.node_x ** 2 + mg0.node_y ** 2, at="node"
    )
    fa0 = FlowAccumulator(mg0, flow_director="MFD")
    fa0.run_one_step()

    mg1 = RasterModelGrid((10, 10), spacing=(1, 1))
    z1 = mg1.add_field(
        "topographic__elevation", mg1.node_x ** 2 + mg1.node_y ** 2, at="node"
    )
    fa1 = FlowAccumulator(mg1, flow_director="FlowDirectorMFD")
    fa1.run_one_step()

    mg2 = RasterModelGrid((10, 10), spacing=(1, 1))
    z2 = mg2.add_field(
        "topographic__elevation", mg2.node_x ** 2 + mg2.node_y ** 2, at="node"
    )
    fa2 = FlowAccumulator(mg2, flow_director=FlowDirectorMFD)
    fa2.run_one_step()

    mg3 = RasterModelGrid((10, 10), spacing=(1, 1))
    z3 = mg3.add_field(
        "topographic__elevation", mg3.node_x ** 2 + mg3.node_y ** 2, at="node"
    )
    fd = FlowDirectorMFD(mg3)
    fa3 = FlowAccumulator(mg3, flow_director=fd)
    fa3.run_one_step()

    for key in mg0.at_node.keys():
        assert_array_equal(mg0.at_node[key], mg1.at_node[key])

        assert_array_equal(mg1.at_node[key], mg2.at_node[key])

        assert_array_equal(mg2.at_node[key], mg3.at_node[key])


def test_passing_a_bad_component():
    """Check that a random component can't be a director."""
    from landlab.components import ChiFinder

    mg = RasterModelGrid((10, 10), spacing=(1, 1))
    _ = mg.add_field("topographic__elevation", mg.node_x + mg.node_y, at="node")
    mg.set_closed_boundaries_at_grid_edges(True, True, True, False)

    with pytest.raises(ValueError):
        FlowAccumulator(mg, "topographic__elevation", flow_director=ChiFinder)


def test_error_for_to_many_with_depression():
    """Check that an error is thrown when to_many methods started DF."""

    mg0 = RasterModelGrid((10, 10), spacing=(1, 1))
    z0 = mg0.add_field(
        "topographic__elevation", mg0.node_x ** 2 + mg0.node_y ** 2, at="node"
    )

    mg1 = RasterModelGrid((10, 10), spacing=(1, 1))
    z1 = mg1.add_field(
        "topographic__elevation", mg1.node_x ** 2 + mg1.node_y ** 2, at="node"
    )

    with pytest.raises(NotImplementedError):
        FlowAccumulator(
            mg0, flow_director="MFD", depression_finder="DepressionFinderAndRouter"
        )
    with pytest.raises(NotImplementedError):
        FlowAccumulator(
            mg0, flow_director="DINF", depression_finder="DepressionFinderAndRouter"
        )

    fa0 = FlowAccumulator(mg0, flow_director="MFD")
    fa0.run_one_step()
    with pytest.raises(NotImplementedError):
        DepressionFinderAndRouter(mg0)

    fa1 = FlowAccumulator(mg1, flow_director="DINF")
    fa1.run_one_step()
    with pytest.raises(NotImplementedError):
        DepressionFinderAndRouter(mg1)


def test_fields():
    """Check to make sure the right fields have been created.

    Check that the sizes are also correct.
    """
    mg = RasterModelGrid((10, 10), spacing=(1, 1))
    _ = mg.add_field("topographic__elevation", mg.node_x + mg.node_y, at="node")
    fa = FlowAccumulator(mg)
    fa.run_one_step()

<<<<<<< HEAD
    assert_equal(sorted(list(mg.at_node.keys())), ['drainage_area',
                                                   'flow__data_structure_delta',
                                                   'flow__link_to_receiver_node',
                                                   'flow__receiver_node',
                                                   'flow__sink_flag',
                                                   'flow__upstream_node_order',
                                                   'surface_water__discharge',
                                                   'topographic__elevation',
                                                   'topographic__steepest_slope',
                                                   'water__unit_flux_in'])
    assert_equal(sorted(list(mg.at_link.keys())), ['flow__data_structure_D', 'flow__link_direction'])

    mg2 = RasterModelGrid((10,10), spacing=(1, 1))
    _ = mg2.add_field('topographic__elevation', mg2.node_x + mg2.node_y, at = 'node')
    fa2 = FlowAccumulator(mg2, flow_director='MFD')
=======
    assert sorted(list(mg.at_node.keys())) == [
        "drainage_area",
        "flow__data_structure_delta",
        "flow__link_to_receiver_node",
        "flow__receiver_node",
        "flow__sink_flag",
        "flow__upstream_node_order",
        "surface_water__discharge",
        "topographic__elevation",
        "topographic__steepest_slope",
        "water__unit_flux_in",
    ]
    assert sorted(list(mg.at_link.keys())) == ["flow__data_structure_D"]

    mg2 = RasterModelGrid((10, 10), spacing=(1, 1))
    _ = mg2.add_field("topographic__elevation", mg2.node_x + mg2.node_y, at="node")
    fa2 = FlowAccumulator(mg2, flow_director="MFD")
>>>>>>> 78066258
    fa2.run_one_step()
    assert sorted(list(mg2.at_node.keys())) == [
        "drainage_area",
        "flow__data_structure_delta",
        "flow__link_to_receiver_node",
        "flow__receiver_node",
        "flow__receiver_proportions",
        "flow__sink_flag",
        "flow__upstream_node_order",
        "surface_water__discharge",
        "topographic__elevation",
        "topographic__steepest_slope",
        "water__unit_flux_in",
    ]

    assert sorted(list(mg2.at_link.keys())) == ["flow__data_structure_D"]


def test_accumulated_area_closes():
    """Check that accumulated area is area of core nodes."""

    fds = ["Steepest", "D8", "MFD", "DINF"]

    for fd in fds:
        mg = RasterModelGrid((10, 10), spacing=(1, 1))
        z = mg.add_field("topographic__elevation", mg.node_x + mg.node_y, at="node")
        fa = FlowAccumulator(mg)
        fa.run_one_step()

        drainage_area = mg.at_node["drainage_area"]
        drained_area = np.sum(drainage_area[mg.boundary_nodes])
        core_area = np.sum(mg.cell_area_at_node[mg.core_nodes])
        assert drained_area == core_area


# def test_passing_unnecessary_kwarg():
#     """Test that passing a bad kwarg raises a ValueError."""
#     mg = RasterModelGrid((10,10), spacing=(1, 1))
#     z = mg.add_field('topographic__elevation', mg.node_x + mg.node_y, at = 'node')
#     with pytest.raises(ValueError):
#         FlowAccumulator(mg, bad_kwarg='woo')


def test_specifying_routing_method_wrong():
    """Test specifying incorrect method for routing compatability with DepressionFinderAndRouter."""
    mg = RasterModelGrid((10, 10), spacing=(1, 1))
    z = mg.add_field("topographic__elevation", mg.node_x + mg.node_y, at="node")

    with pytest.raises(ValueError):
        FlowAccumulator(
            mg, flow_director="D4", depression_finder="DepressionFinderAndRouter"
        )

    df = DepressionFinderAndRouter(mg)
    with pytest.raises(ValueError):
        FlowAccumulator(mg, flow_director="D4", depression_finder=df)


def test_field_name_array_float_case1():
    """Topography as field, runoff rate as float"""
    mg = RasterModelGrid((5, 4), spacing=(1, 1))
    topographic__elevation = np.array(
        [
            0.,
            0.,
            0.,
            0.,
            0.,
            21.,
            10.,
            0.,
            0.,
            31.,
            20.,
            0.,
            0.,
            32.,
            30.,
            0.,
            0.,
            0.,
            0.,
            0.,
        ]
    )
    _ = mg.add_field("node", "topographic__elevation", topographic__elevation)
    mg.set_closed_boundaries_at_grid_edges(True, True, True, False)

    fa = FlowAccumulator(mg, "topographic__elevation", runoff_rate=10.)
    assert_array_equal(
        mg.at_node["water__unit_flux_in"], 10. * np.ones(mg.size("node"))
    )

    fa.run_one_step()
    reciever = np.array(
        [0, 1, 2, 3, 4, 1, 2, 7, 8, 10, 6, 11, 12, 14, 10, 15, 16, 17, 18, 19]
    )

    da = np.array(
        [0., 1., 5., 0., 0., 1., 5., 0., 0., 1., 4., 0., 0., 1., 2., 0., 0., 0., 0., 0.]
    )

    q = np.array(
        [
            0.,
            10.,
            50.,
            0.,
            0.,
            10.,
            50.,
            0.,
            0.,
            10.,
            40.,
            0.,
            0.,
            10.,
            20.,
            0.,
            0.,
            0.,
            0.,
            0.,
        ]
    )

    assert_array_equal(mg.at_node["flow__receiver_node"], reciever)
    assert_array_equal(mg.at_node["drainage_area"], da)
    assert_array_equal(mg.at_node["surface_water__discharge"], q)


def test_field_name_array_float_case2():
    """Topography as field, runoff rate as field name"""
    mg = RasterModelGrid((5, 4), spacing=(1, 1))
    topographic__elevation = np.array(
        [
            0.,
            0.,
            0.,
            0.,
            0.,
            21.,
            10.,
            0.,
            0.,
            31.,
            20.,
            0.,
            0.,
            32.,
            30.,
            0.,
            0.,
            0.,
            0.,
            0.,
        ]
    )

    runoff_rate = [
        1.,
        1.,
        1.,
        1.,
        2.,
        2.,
        2.,
        2.,
        3.,
        3.,
        3.,
        3.,
        4.,
        4.,
        4.,
        4.,
        5.,
        5.,
        5.,
        5.,
    ]

    _ = mg.add_field("node", "topographic__elevation", topographic__elevation)
    _ = mg.add_field("node", "runoff_rate", runoff_rate)

    mg.set_closed_boundaries_at_grid_edges(True, True, True, False)

    fa = FlowAccumulator(mg, "topographic__elevation", runoff_rate="runoff_rate")

    fa.run_one_step()
    reciever = np.array(
        [0, 1, 2, 3, 4, 1, 2, 7, 8, 10, 6, 11, 12, 14, 10, 15, 16, 17, 18, 19]
    )

    da = np.array(
        [0., 1., 5., 0., 0., 1., 5., 0., 0., 1., 4., 0., 0., 1., 2., 0., 0., 0., 0., 0.]
    )

    q = np.array(
        [
            0.,
            2.,
            16.,
            0.,  # KRB double checked these numbers by hand 5/15/18 - OK
            0.,
            2.,
            16.,
            0.,
            0.,
            3.,
            14.,
            0.,
            0.,
            4.,
            8.,
            0.,
            0.,
            0.,
            0.,
            0.,
        ]
    )

    assert_array_equal(mg.at_node["flow__receiver_node"], reciever)
    assert_array_equal(mg.at_node["drainage_area"], da)
    assert_array_equal(mg.at_node["surface_water__discharge"], q)


def test_field_name_array_float_case3():
    """Topography as field, runoff rate as array"""
    mg = RasterModelGrid((5, 4), spacing=(1, 1))
    topographic__elevation = np.array(
        [
            0.,
            0.,
            0.,
            0.,
            0.,
            21.,
            10.,
            0.,
            0.,
            31.,
            20.,
            0.,
            0.,
            32.,
            30.,
            0.,
            0.,
            0.,
            0.,
            0.,
        ]
    )

    runoff_rate = [
        1.,
        1.,
        1.,
        1.,
        2.,
        2.,
        2.,
        2.,
        3.,
        3.,
        3.,
        3.,
        4.,
        4.,
        4.,
        4.,
        5.,
        5.,
        5.,
        5.,
    ]

    _ = mg.add_field("node", "topographic__elevation", topographic__elevation)

    mg.set_closed_boundaries_at_grid_edges(True, True, True, False)

    fa = FlowAccumulator(mg, "topographic__elevation", runoff_rate=runoff_rate)

    fa.run_one_step()
    reciever = np.array(
        [0, 1, 2, 3, 4, 1, 2, 7, 8, 10, 6, 11, 12, 14, 10, 15, 16, 17, 18, 19]
    )

    da = np.array(
        [0., 1., 5., 0., 0., 1., 5., 0., 0., 1., 4., 0., 0., 1., 2., 0., 0., 0., 0., 0.]
    )

    q = np.array(
        [
            0.,
            2.,
            16.,
            0.,  # KRB double checked these numbers by hand 5/15/18 - OK
            0.,
            2.,
            16.,
            0.,
            0.,
            3.,
            14.,
            0.,
            0.,
            4.,
            8.,
            0.,
            0.,
            0.,
            0.,
            0.,
        ]
    )

    assert_array_equal(mg.at_node["flow__receiver_node"], reciever)
    assert_array_equal(mg.at_node["drainage_area"], da)
    assert_array_equal(mg.at_node["surface_water__discharge"], q)


def test_field_name_array_float_case4():
    """Topography as array, runoff rate as float"""
    mg = RasterModelGrid((5, 4), spacing=(1, 1))
    topographic__elevation = np.array(
        [
            0.,
            0.,
            0.,
            0.,
            0.,
            21.,
            10.,
            0.,
            0.,
            31.,
            20.,
            0.,
            0.,
            32.,
            30.,
            0.,
            0.,
            0.,
            0.,
            0.,
        ]
    )
    _ = mg.add_field("node", "topographic__elevation", topographic__elevation)
    mg.set_closed_boundaries_at_grid_edges(True, True, True, False)

    fa = FlowAccumulator(mg, topographic__elevation, runoff_rate=10.)
    assert_array_equal(
        mg.at_node["water__unit_flux_in"], 10. * np.ones(mg.size("node"))
    )

    fa.run_one_step()
    reciever = np.array(
        [0, 1, 2, 3, 4, 1, 2, 7, 8, 10, 6, 11, 12, 14, 10, 15, 16, 17, 18, 19]
    )

    da = np.array(
        [0., 1., 5., 0., 0., 1., 5., 0., 0., 1., 4., 0., 0., 1., 2., 0., 0., 0., 0., 0.]
    )

    q = np.array(
        [
            0.,
            10.,
            50.,
            0.,
            0.,
            10.,
            50.,
            0.,
            0.,
            10.,
            40.,
            0.,
            0.,
            10.,
            20.,
            0.,
            0.,
            0.,
            0.,
            0.,
        ]
    )

    assert_array_equal(mg.at_node["flow__receiver_node"], reciever)
    assert_array_equal(mg.at_node["drainage_area"], da)
    assert_array_equal(mg.at_node["surface_water__discharge"], q)


def test_field_name_array_float_case5():
    """Topography as array, runoff rate as field name"""
    mg = RasterModelGrid((5, 4), spacing=(1, 1))
    topographic__elevation = np.array(
        [
            0.,
            0.,
            0.,
            0.,
            0.,
            21.,
            10.,
            0.,
            0.,
            31.,
            20.,
            0.,
            0.,
            32.,
            30.,
            0.,
            0.,
            0.,
            0.,
            0.,
        ]
    )

    runoff_rate = [
        1.,
        1.,
        1.,
        1.,
        2.,
        2.,
        2.,
        2.,
        3.,
        3.,
        3.,
        3.,
        4.,
        4.,
        4.,
        4.,
        5.,
        5.,
        5.,
        5.,
    ]

    _ = mg.add_field("node", "topographic__elevation", topographic__elevation)
    _ = mg.add_field("node", "runoff_rate", runoff_rate)

    mg.set_closed_boundaries_at_grid_edges(True, True, True, False)

    fa = FlowAccumulator(mg, "topographic__elevation", runoff_rate="runoff_rate")

    fa.run_one_step()
    reciever = np.array(
        [0, 1, 2, 3, 4, 1, 2, 7, 8, 10, 6, 11, 12, 14, 10, 15, 16, 17, 18, 19]
    )

    da = np.array(
        [0., 1., 5., 0., 0., 1., 5., 0., 0., 1., 4., 0., 0., 1., 2., 0., 0., 0., 0., 0.]
    )

    q = np.array(
        [
            0.,
            2.,
            16.,
            0.,  # KRB double checked these numbers by hand 5/15/18 - OK
            0.,
            2.,
            16.,
            0.,
            0.,
            3.,
            14.,
            0.,
            0.,
            4.,
            8.,
            0.,
            0.,
            0.,
            0.,
            0.,
        ]
    )

    assert_array_equal(mg.at_node["flow__receiver_node"], reciever)
    assert_array_equal(mg.at_node["drainage_area"], da)
    assert_array_equal(mg.at_node["surface_water__discharge"], q)


def test_field_name_array_float_case6():
    """Topography as array, runoff rate as array"""
    mg = RasterModelGrid((5, 4), spacing=(1, 1))
    topographic__elevation = np.array(
        [
            0.,
            0.,
            0.,
            0.,
            0.,
            21.,
            10.,
            0.,
            0.,
            31.,
            20.,
            0.,
            0.,
            32.,
            30.,
            0.,
            0.,
            0.,
            0.,
            0.,
        ]
    )

    runoff_rate = [
        1.,
        1.,
        1.,
        1.,
        2.,
        2.,
        2.,
        2.,
        3.,
        3.,
        3.,
        3.,
        4.,
        4.,
        4.,
        4.,
        5.,
        5.,
        5.,
        5.,
    ]

    _ = mg.add_field("node", "topographic__elevation", topographic__elevation)

    mg.set_closed_boundaries_at_grid_edges(True, True, True, False)

    fa = FlowAccumulator(mg, topographic__elevation, runoff_rate=runoff_rate)

    fa.run_one_step()
    reciever = np.array(
        [0, 1, 2, 3, 4, 1, 2, 7, 8, 10, 6, 11, 12, 14, 10, 15, 16, 17, 18, 19]
    )

    da = np.array(
        [0., 1., 5., 0., 0., 1., 5., 0., 0., 1., 4., 0., 0., 1., 2., 0., 0., 0., 0., 0.]
    )

    q = np.array(
        [
            0.,
            2.,
            16.,
            0.,  # KRB double checked these numbers by hand 5/15/18 - OK
            0.,
            2.,
            16.,
            0.,
            0.,
            3.,
            14.,
            0.,
            0.,
            4.,
            8.,
            0.,
            0.,
            0.,
            0.,
            0.,
        ]
    )

    assert_array_equal(mg.at_node["flow__receiver_node"], reciever)
    assert_array_equal(mg.at_node["drainage_area"], da)
    assert_array_equal(mg.at_node["surface_water__discharge"], q)


def test_flow_accumulator_properties():
    mg = RasterModelGrid((5, 5), spacing=(1, 1))
    z = mg.add_field("topographic__elevation", mg.node_x + mg.node_y, at="node")
    fa = FlowAccumulator(mg)
    fa.run_one_step()

    node_drainage_area = np.array(
        [
            0.,
            3.,
            3.,
            3.,
            0.,
            0.,
            3.,
            3.,
            3.,
            0.,
            0.,
            2.,
            2.,
            2.,
            0.,
            0.,
            1.,
            1.,
            1.,
            0.,
            0.,
            0.,
            0.,
            0.,
            0.,
        ]
    )

    node_order_upstream = np.array(
        [
            0,
            1,
            6,
            11,
            16,
            2,
            7,
            12,
            17,
            3,
            8,
            13,
            18,
            4,
            5,
            9,
            10,
            14,
            15,
            19,
            20,
            21,
            22,
            23,
            24,
        ]
    )

    assert_array_equal(fa.node_order_upstream, node_order_upstream)
    assert_array_equal(fa.node_water_discharge, node_drainage_area)
    assert_array_equal(fa.node_drainage_area, node_drainage_area)


def test_water_discharge_in_supplied():
    mg = RasterModelGrid((5, 5), spacing=(1, 1))
    z = mg.add_field("topographic__elevation", mg.node_x + mg.node_y, at="node")
    d = mg.add_field("water__discharge_in", mg.node_x + mg.node_y, at="node")
    with pytest.deprecated_call():
        fa = FlowAccumulator(mg)


def test_bad_director_name():
    mg = RasterModelGrid((5, 5), spacing=(1, 1))
    z = mg.add_field("topographic__elevation", mg.node_x + mg.node_y, at="node")
    with pytest.raises(ValueError):
        fa = FlowAccumulator(mg, flow_director="spam")


def test_bad_director_instance():
    mg = RasterModelGrid((5, 5), spacing=(1, 1))
    z = mg.add_field("topographic__elevation", mg.node_x + mg.node_y, at="node")
    ld = LinearDiffuser(mg, linear_diffusivity=1.)
    with pytest.raises(ValueError):
        fa = FlowAccumulator(mg, flow_director=ld)


def test_instantiated_director_with_kwargs():
    mg = RasterModelGrid((5, 5), spacing=(1, 1))
    z = mg.add_field("topographic__elevation", mg.node_x + mg.node_y, at="node")
    fd = FlowDirectorSteepest(mg)
    with pytest.raises(ValueError):
        fa = FlowAccumulator(mg, flow_director=fd, partition_method="eggs")


def test_depression_finder_as_bad_string():
    mg = RasterModelGrid((5, 5), spacing=(1, 1))
    z = mg.add_field("topographic__elevation", mg.node_x + mg.node_y, at="node")
    with pytest.raises(ValueError):
        FlowAccumulator(mg, flow_director="D8", depression_finder="spam")


def test_depression_finder_as_string():
    mg = RasterModelGrid((5, 5), spacing=(1, 1))
    z = mg.add_field("topographic__elevation", mg.node_x + mg.node_y, at="node")
    fa = FlowAccumulator(
        mg, flow_director="D8", depression_finder="DepressionFinderAndRouter"
    )


def test_depression_finder_as_instance():
    mg = RasterModelGrid((5, 5), spacing=(1, 1))
    z = mg.add_field("topographic__elevation", mg.node_x + mg.node_y, at="node")
    df = DepressionFinderAndRouter(mg)
    fa = FlowAccumulator(mg, flow_director="D8", depression_finder=df)


def test_depression_finder_bad_instance():
    mg = RasterModelGrid((5, 5), spacing=(1, 1))
    z = mg.add_field("topographic__elevation", mg.node_x + mg.node_y, at="node")
    ld = LinearDiffuser(mg, linear_diffusivity=1.)
    with pytest.raises(ValueError):
        fa = FlowAccumulator(mg, flow_director="D8", depression_finder=ld)


def test_instantiated_depression_finder_with_kwargs():
    mg = RasterModelGrid((5, 5), spacing=(1, 1))
    z = mg.add_field("topographic__elevation", mg.node_x + mg.node_y, at="node")
    df = DepressionFinderAndRouter(mg)
    with pytest.raises(ValueError):
        fa = FlowAccumulator(
            mg, flow_director="D8", depression_finder=df, routing="eggs"
        )


def test_depression_finder_bad_uninstantiated_component():
    mg = RasterModelGrid((5, 5), spacing=(1, 1))
    z = mg.add_field("topographic__elevation", mg.node_x + mg.node_y, at="node")
    with pytest.raises(ValueError):
        fa = FlowAccumulator(mg, flow_director="D8", depression_finder=LinearDiffuser)


def test_hex_mfd():
    mg = HexModelGrid(5, 3)
    z = mg.add_field("topographic__elevation", mg.node_x + mg.node_y, at="node")
    fa = FlowAccumulator(mg, flow_director="MFD")
    fa.run_one_step()


def test_flat_grids_all_directors():
    for fd in [
        "FlowDirectorMFD",
        "FlowDirectorSteepest",
        "FlowDirectorD8",
        "FlowDirectorDINF",

    ]:
        mg = RasterModelGrid(10, 10)
        z = mg.add_zeros("topographic__elevation", at="node")
        fa = FlowAccumulator(mg, flow_director=fd)
        fa.run_one_step()

        true_da = np.zeros(mg.size('node'))
        true_da[mg.core_nodes] = 1.0
        assert_array_equal(true_da, fa.drainage_area)
        del mg, z, fa<|MERGE_RESOLUTION|>--- conflicted
+++ resolved
@@ -261,7 +261,6 @@
     fa = FlowAccumulator(mg)
     fa.run_one_step()
 
-<<<<<<< HEAD
     assert_equal(sorted(list(mg.at_node.keys())), ['drainage_area',
                                                    'flow__data_structure_delta',
                                                    'flow__link_to_receiver_node',
@@ -274,28 +273,9 @@
                                                    'water__unit_flux_in'])
     assert_equal(sorted(list(mg.at_link.keys())), ['flow__data_structure_D', 'flow__link_direction'])
 
-    mg2 = RasterModelGrid((10,10), spacing=(1, 1))
-    _ = mg2.add_field('topographic__elevation', mg2.node_x + mg2.node_y, at = 'node')
-    fa2 = FlowAccumulator(mg2, flow_director='MFD')
-=======
-    assert sorted(list(mg.at_node.keys())) == [
-        "drainage_area",
-        "flow__data_structure_delta",
-        "flow__link_to_receiver_node",
-        "flow__receiver_node",
-        "flow__sink_flag",
-        "flow__upstream_node_order",
-        "surface_water__discharge",
-        "topographic__elevation",
-        "topographic__steepest_slope",
-        "water__unit_flux_in",
-    ]
-    assert sorted(list(mg.at_link.keys())) == ["flow__data_structure_D"]
-
     mg2 = RasterModelGrid((10, 10), spacing=(1, 1))
     _ = mg2.add_field("topographic__elevation", mg2.node_x + mg2.node_y, at="node")
     fa2 = FlowAccumulator(mg2, flow_director="MFD")
->>>>>>> 78066258
     fa2.run_one_step()
     assert sorted(list(mg2.at_node.keys())) == [
         "drainage_area",
